--- conflicted
+++ resolved
@@ -1,10 +1,6 @@
 [tool.poetry]
 name = "collectors"
-<<<<<<< HEAD
-version = "1.18.15"
-=======
 version = "1.18.16"
->>>>>>> bb26aedf
 description = "A collection of Collectors for interfacing with security software"
 authors = ["Filigran <contact@filigran.io>"]
 license = "Apache-2.0"
@@ -23,11 +19,7 @@
 openbas-tanium-threat-response-collector = { path = "./tanium-threat-response" }
 # install pyobas explicitly to force getting the dep from the local path in dev mode
 pyobas = [
-<<<<<<< HEAD
-    { markers = "extra != 'dev'", version = "1.18.15", source = "pypi"  },
-=======
     { markers = "extra != 'dev'", version = "1.18.16", source = "pypi"  },
->>>>>>> bb26aedf
     { markers = "extra == 'dev'", path = "../client-python", develop = true },
 ]
 
